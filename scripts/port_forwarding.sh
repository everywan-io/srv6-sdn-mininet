--- conflicted
+++ resolved
@@ -20,19 +20,13 @@
 # IP of the interface facing the public net
 IP_INTERFACE=${IPS[$INPUT_INTERFACE]}
 
-<<<<<<< HEAD
-=======
 # Add the port forwarding rule
 iptables -t nat -I PREROUTING 1 -i $INPUT_INTERFACE -p udp --dport 40000 -j DNAT --to $EDGE:40000
 iptables -t nat -I POSTROUTING 1 -o $INPUT_INTERFACE -p udp --source $EDGE --sport 40000 -j SNAT --to-source $IP_INTERFACE:40000
 
->>>>>>> 61ebf35d
 # Ful Cone NAT
 #iptables -t nat -A POSTROUTING -o $INPUT_INTERFACE -j SNAT --to-source $IP_INTERFACE
 #iptables -t nat -A PREROUTING -i $INPUT_INTERFACE -p udp -j DNAT --to-destination $EDGE
 
-# Add the port forwarding rule
-iptables -t nat -I PREROUTING 1 -i $INPUT_INTERFACE -p udp --dport 33000 -j DNAT --to $EDGE:33000
-iptables -t nat -I POSTROUTING 1 -o $INPUT_INTERFACE -p udp --source $EDGE --sport 33000 -j SNAT --to-source $IP_INTERFACE:33000
 
 #iptables -t nat -A PREROUTING -i $INPUT_INTERFACE -p tcp --dport 12345 -j DNAT --to $EDGE:12345
